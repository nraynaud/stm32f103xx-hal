use core::marker::PhantomData;
use core::ptr;
use core::sync::atomic::{self, Ordering};

use cast::u16;
use nb;
use crate::device::{USART1, USART2, USART3};
use void::Void;

<<<<<<< HEAD
use afio::MAPR;
use dma::{dma1, CircBuffer, Transfer, R, W};
use gpio::gpioa::{PA10, PA2, PA3, PA9};
use gpio::gpiob::{PB10, PB11, PB6, PB7};
use gpio::{Alternate, Floating, Input, PushPull};
use rcc::{APB1, APB2, Clocks};
use time::Bps;
=======
use crate::afio::MAPR;
use crate::dma::{dma1, CircBuffer, Static, Transfer, R, W};
use crate::gpio::gpioa::{PA10, PA2, PA3, PA9};
use crate::gpio::gpiob::{PB10, PB11, PB6, PB7};
use crate::gpio::{Alternate, Floating, Input, PushPull};
use crate::rcc::{APB1, APB2, Clocks};
use crate::time::Bps;
>>>>>>> cabc005a

use stable_deref_trait::StableDeref;
use as_slice::{AsSlice, AsMutSlice};

/// Interrupt event
pub enum Event {
    /// New data has been received
    Rxne,
    /// New data can be sent
    Txe,
}

/// Serial error
#[derive(Debug)]
pub enum Error {
    /// Framing error
    Framing,
    /// Noise error
    Noise,
    /// RX buffer overrun
    Overrun,
    /// Parity check error
    Parity,
    #[doc(hidden)]
    _Extensible,
}

pub trait Pins<USART> {
    const REMAP: u8;
}

impl Pins<USART1> for (PA9<Alternate<PushPull>>, PA10<Input<Floating>>) {
    const REMAP: u8 = 0;
}

impl Pins<USART1> for (PB6<Alternate<PushPull>>, PB7<Input<Floating>>) {
    const REMAP: u8 = 1;
}

impl Pins<USART2> for (PA2<Alternate<PushPull>>, PA3<Input<Floating>>) {
    const REMAP: u8 = 0;
}

// impl Pins<USART2> for (PD5<Alternate<PushPull>>, PD6<Input<Floating>>) {
//     const REMAP: u8 = 0;
// }

impl Pins<USART3> for (PB10<Alternate<PushPull>>, PB11<Input<Floating>>) {
    const REMAP: u8 = 0;
}

// impl Pins<USART3> for (PC10<Alternate<PushPull>>, PC11<Input<Floating>>) {
//     const REMAP: u8 = 1;
// }

// impl Pins<USART3> for (PD8<Alternate<PushPull>>, PD9<Input<Floating>>) {
//     const REMAP: u8 = 0b11;
// }

/// Serial abstraction
pub struct Serial<USART, PINS> {
    usart: USART,
    pins: PINS,
}

/// Serial receiver
pub struct Rx<USART> {
    _usart: PhantomData<USART>,
}

/// Serial transmitter
pub struct Tx<USART> {
    _usart: PhantomData<USART>,
}

macro_rules! hal {
    ($(
        $USARTX:ident: (
            $usartX:ident,
            $usartXen:ident,
            $usartXrst:ident,
            $usartX_remap:ident,
            $bit:ident,
            $closure:expr,
            $APB:ident
        ),
    )+) => {
        $(
            impl<PINS> Serial<$USARTX, PINS> {
                pub fn $usartX(
                    usart: $USARTX,
                    pins: PINS,
                    mapr: &mut MAPR,
                    baud_rate: Bps,
                    clocks: Clocks,
                    apb: &mut $APB,
                ) -> Self
                where
                    PINS: Pins<$USARTX>,
                {
                    // enable and reset $USARTX
                    apb.enr().modify(|_, w| w.$usartXen().enabled());
                    apb.rstr().modify(|_, w| w.$usartXrst().set_bit());
                    apb.rstr().modify(|_, w| w.$usartXrst().clear_bit());

                    #[allow(unused_unsafe)]
                    mapr.mapr()
                        .modify(|_, w| unsafe{
                            w.$usartX_remap().$bit(($closure)(PINS::REMAP))
                        });

                    // enable DMA transfers
                    usart.cr3.write(|w| w.dmat().set_bit().dmar().set_bit());

                    let brr = clocks.pclk2().0 / baud_rate.0;
                    assert!(brr >= 16, "impossible baud rate");
                    usart.brr.write(|w| unsafe { w.bits(brr) });

                    // UE: enable USART
                    // RE: enable receiver
                    // TE: enable transceiver
                    usart
                        .cr1
                        .write(|w| w.ue().set_bit().re().set_bit().te().set_bit());

                    Serial { usart, pins }
                }

                pub fn listen(&mut self, event: Event) {
                    match event {
                        Event::Rxne => self.usart.cr1.modify(|_, w| w.rxneie().set_bit()),
                        Event::Txe => self.usart.cr1.modify(|_, w| w.txeie().set_bit()),
                    }
                }

                pub fn unlisten(&mut self, event: Event) {
                    match event {
                        Event::Rxne => self.usart.cr1.modify(|_, w| w.rxneie().clear_bit()),
                        Event::Txe => self.usart.cr1.modify(|_, w| w.txeie().clear_bit()),
                    }
                }

                pub fn release(self) -> ($USARTX, PINS) {
                    (self.usart, self.pins)
                }

                pub fn split(self) -> (Tx<$USARTX>, Rx<$USARTX>) {
                    (
                        Tx {
                            _usart: PhantomData,
                        },
                        Rx {
                            _usart: PhantomData,
                        },
                    )
                }
            }

            impl crate::hal::serial::Read<u8> for Rx<$USARTX> {
                type Error = Error;

                fn read(&mut self) -> nb::Result<u8, Error> {
                    // NOTE(unsafe) atomic read with no side effects
                    let sr = unsafe { (*$USARTX::ptr()).sr.read() };

                    // Check for any errors
                    let err = if sr.pe().bit_is_set() {
                        Some(Error::Parity)
                    } else if sr.fe().bit_is_set() {
                        Some(Error::Framing)
                    } else if sr.ne().bit_is_set() {
                        Some(Error::Noise)
                    } else if sr.ore().bit_is_set() {
                        Some(Error::Overrun)
                    } else {
                        None
                    };

                    if let Some(err) = err {
                        // Some error occured. In order to clear that error flag, you have to
                        // do a read from the sr register followed by a read from the dr
                        // register
                        // NOTE(read_volatile) see `write_volatile` below
                        unsafe {
                            ptr::read_volatile(&(*$USARTX::ptr()).sr as *const _ as *const _);
                            ptr::read_volatile(&(*$USARTX::ptr()).dr as *const _ as *const _);
                        }
                        Err(nb::Error::Other(err))
                    } else {
                        // Check if a byte is available
                        if sr.rxne().bit_is_set() {
                            // Read the received byte
                            // NOTE(read_volatile) see `write_volatile` below
                            Ok(unsafe {
                                ptr::read_volatile(&(*$USARTX::ptr()).dr as *const _ as *const _)
                            })
                        } else {
                            Err(nb::Error::WouldBlock)
                        }
                    }
                }
            }

            impl<B, H> CircReadDma<B, H> for Rx<$USARTX>
            where 
                B: StableDeref<Target = [H; 2]> + core::ops::DerefMut,
                H: AsMutSlice<Element = Self::TransferElement>
            {
                fn circ_read(self, mut chan: Self::Dma, mut buffer: B,
                ) -> CircBuffer<B, Self::Dma>
                {
                    chan.cmar().write(|w| unsafe {
                        w.ma().bits(buffer[0].as_mut_slice().as_ptr() as usize as u32)
                    });
                    chan.cndtr().write(|w| unsafe{
                        w.ndt().bits(u16(buffer[0].as_mut_slice().len() * 2).unwrap())
                    });
                    chan.cpar().write(|w| unsafe {
                        w.pa().bits(&(*$USARTX::ptr()).dr as *const _ as usize as u32)
                    });

                    // TODO can we weaken this compiler barrier?
                    // NOTE(compiler_fence) operations on `buffer` should not be reordered after
                    // the next statement, which starts the DMA transfer
                    atomic::compiler_fence(Ordering::SeqCst);

                    chan.ccr().modify(|_, w| {
                        w.mem2mem()
                            .clear_bit()
                            .pl()
                            .medium()
                            .msize()
                            .bit8()
                            .psize()
                            .bit8()
                            .minc()
                            .set_bit()
                            .pinc()
                            .clear_bit()
                            .circ()
                            .set_bit()
                            .dir()
                            .clear_bit()
                            .en()
                            .set_bit()
                    });

                    CircBuffer::new(buffer, chan)
                }
            }

            impl<B> ReadDma<B> for Rx<$USARTX>
            where
                B: AsMutSlice<Element = Self::TransferElement> + StableDeref + 'static,
                Self: core::marker::Sized,
            {
                fn read_exact(self, mut chan: Self::Dma, mut buffer: B,
                ) -> Transfer<W, B, Self::Dma, Self>
                {
                    chan.cmar().write(|w| unsafe {
                        w.ma().bits(buffer.as_mut_slice().as_ptr() as usize as u32)
                    });
                    chan.cndtr().write(|w| unsafe{
                        w.ndt().bits(u16(buffer.as_mut_slice().len()).unwrap())
                    });
                    chan.cpar().write(|w| unsafe {
                        w.pa().bits(&(*$USARTX::ptr()).dr as *const _ as usize as u32)
                    });

                    // TODO can we weaken this compiler barrier?
                    // NOTE(compiler_fence) operations on `buffer` should not be reordered after
                    // the next statement, which starts the DMA transfer
                    atomic::compiler_fence(Ordering::SeqCst);

                    chan.ccr().modify(|_, w| {
                        w.mem2mem()
                            .clear_bit()
                            .pl()
                            .medium()
                            .msize()
                            .bit8()
                            .psize()
                            .bit8()
                            .minc()
                            .set_bit()
                            .pinc()
                            .clear_bit()
                            .circ()
                            .clear_bit()
                            .dir()
                            .clear_bit()
                            .en()
                            .set_bit()
                    });

                    Transfer::w(buffer, chan, self)
                }
            }

            impl<B> WriteDma<B> for Tx<$USARTX>
            where
                B: StableDeref + AsSlice<Element = Self::TransferElement> + 'static
            {
                fn write_all(self, mut chan: Self::Dma, buffer: B
                ) -> Transfer<R, B, Self::Dma, Self>
                {
                    chan.cmar().write(|w| unsafe {
                        w.ma().bits(buffer.as_slice().as_ptr() as usize as u32)
                    });
                    chan.cndtr().write(|w| unsafe{
                        w.ndt().bits(u16(buffer.as_slice().len()).unwrap())
                    });
                    chan.cpar().write(|w| unsafe {
                        w.pa().bits(&(*$USARTX::ptr()).dr as *const _ as usize as u32)
                    });

                    // TODO can we weaken this compiler barrier?
                    // NOTE(compiler_fence) operations on `buffer` should not be reordered after
                    // the next statement, which starts the DMA transfer
                    atomic::compiler_fence(Ordering::SeqCst);

                    chan.ccr().modify(|_, w| {
                        w.mem2mem()
                            .clear_bit()
                            .pl()
                            .medium()
                            .msize()
                            .bit8()
                            .psize()
                            .bit8()
                            .minc()
                            .set_bit()
                            .pinc()
                            .clear_bit()
                            .circ()
                            .clear_bit()
                            .dir()
                            .set_bit()
                            .en()
                            .set_bit()
                    });

                    Transfer::r(buffer, chan, self)
                }
            }

            impl crate::hal::serial::Write<u8> for Tx<$USARTX> {
                type Error = Void;

                fn flush(&mut self) -> nb::Result<(), Self::Error> {
                    // NOTE(unsafe) atomic read with no side effects
                    let sr = unsafe { (*$USARTX::ptr()).sr.read() };

                    if sr.tc().bit_is_set() {
                        Ok(())
                    } else {
                        Err(nb::Error::WouldBlock)
                    }
                }

                fn write(&mut self, byte: u8) -> nb::Result<(), Self::Error> {
                    // NOTE(unsafe) atomic read with no side effects
                    let sr = unsafe { (*$USARTX::ptr()).sr.read() };

                    if sr.txe().bit_is_set() {
                        // NOTE(unsafe) atomic write to stateless register
                        // NOTE(write_volatile) 8-bit write that's not possible through the svd2rust API
                        unsafe {
                            ptr::write_volatile(&(*$USARTX::ptr()).dr as *const _ as *mut _, byte)
                        }
                        Ok(())
                    } else {
                        Err(nb::Error::WouldBlock)
                    }
                }
            }
        )+
    }
}

hal! {
    USART1: (
        usart1,
        usart1en,
        usart1rst,
        usart1_remap,
        bit,
        |remap| remap == 1,
        APB2
    ),
    USART2: (
        usart2,
        usart2en,
        usart2rst,
        usart2_remap,
        bit,
        |remap| remap == 1,
        APB1
    ),
    USART3: (
        usart3,
        usart3en,
        usart3rst,
        usart3_remap,
        bits,
        |remap| remap,
        APB1
    ),
}

<<<<<<< HEAD
use dma::DmaChannel;
use dma::{CircReadDma, ReadDma, WriteDma};
=======
use crate::dma::DmaChannel;
>>>>>>> cabc005a

impl DmaChannel for Rx<USART1> {
    type Dma = dma1::C5;
    type TransferElement = u8;
}

impl DmaChannel for Tx<USART1> {
    type Dma = dma1::C4;
    type TransferElement = u8;
}

impl DmaChannel for Rx<USART2> {
    type Dma = dma1::C6;
    type TransferElement = u8;
}

impl DmaChannel for Tx<USART2> {
    type Dma = dma1::C7;
    type TransferElement = u8;
}

impl DmaChannel for Rx<USART3> {
    type Dma = dma1::C3;
    type TransferElement = u8;
}

impl DmaChannel for Tx<USART3> {
    type Dma = dma1::C2;
    type TransferElement = u8;
}<|MERGE_RESOLUTION|>--- conflicted
+++ resolved
@@ -7,15 +7,6 @@
 use crate::device::{USART1, USART2, USART3};
 use void::Void;
 
-<<<<<<< HEAD
-use afio::MAPR;
-use dma::{dma1, CircBuffer, Transfer, R, W};
-use gpio::gpioa::{PA10, PA2, PA3, PA9};
-use gpio::gpiob::{PB10, PB11, PB6, PB7};
-use gpio::{Alternate, Floating, Input, PushPull};
-use rcc::{APB1, APB2, Clocks};
-use time::Bps;
-=======
 use crate::afio::MAPR;
 use crate::dma::{dma1, CircBuffer, Static, Transfer, R, W};
 use crate::gpio::gpioa::{PA10, PA2, PA3, PA9};
@@ -23,7 +14,6 @@
 use crate::gpio::{Alternate, Floating, Input, PushPull};
 use crate::rcc::{APB1, APB2, Clocks};
 use crate::time::Bps;
->>>>>>> cabc005a
 
 use stable_deref_trait::StableDeref;
 use as_slice::{AsSlice, AsMutSlice};
@@ -434,12 +424,8 @@
     ),
 }
 
-<<<<<<< HEAD
-use dma::DmaChannel;
-use dma::{CircReadDma, ReadDma, WriteDma};
-=======
 use crate::dma::DmaChannel;
->>>>>>> cabc005a
+use crate::dma::{CircReadDma, ReadDma, WriteDma};
 
 impl DmaChannel for Rx<USART1> {
     type Dma = dma1::C5;
