//! General Purpose Input / Output

// TODO the pins here currently correspond to the LQFP-48 package. There should be Cargo features
// that let you select different microcontroller packages

use core::marker::PhantomData;

use rcc::APB2;

/// Extension trait to split a GPIO peripheral in independent pins and registers
pub trait GpioExt {
    /// The to split the GPIO into
    type Parts;

    /// Splits the GPIO block into independent pins and registers
    fn split(self, apb2: &mut APB2) -> Self::Parts;
}

/// Input mode (type state)
pub struct Input<MODE> {
    _mode: PhantomData<MODE>,
}

/// Floating input (type state)
pub struct Floating;
/// Pulled down input (type state)
pub struct PullDown;
/// Pulled up input (type state)
pub struct PullUp;

/// Output mode (type state)
pub struct Output<MODE> {
    _mode: PhantomData<MODE>,
}

/// Push pull output (type state)
pub struct PushPull;
/// Open drain output (type state)
pub struct OpenDrain;

/// Alternate function
pub struct Alternate<MODE> {
    _mode: PhantomData<MODE>,
}

macro_rules! gpio {
    ($GPIOX:ident, $gpiox:ident, $gpioy:ident, $iopxenr:ident, $iopxrst:ident, $PXx:ident, [
        $($PXi:ident: ($pxi:ident, $i:expr, $MODE:ty, $CR:ident),)+
    ]) => {
        /// GPIO
        pub mod $gpiox {
            use core::marker::PhantomData;

            use hal::digital::{InputPin, OutputPin, StatefulOutputPin, toggleable};
            use stm32f103xx::{$gpioy, $GPIOX};

            use rcc::APB2;
            use super::{
                Alternate, Floating, GpioExt, Input,
                OpenDrain,
                Output,
                // PullDown, PullUp,
                PushPull,
            };

            /// GPIO parts
            pub struct Parts {
                /// Opaque CRL register
                pub crl: CRL,
                /// Opaque CRH register
                pub crh: CRH,
                $(
                    /// Pin
                    pub $pxi: $PXi<$MODE>,
                )+
            }

            impl GpioExt for $GPIOX {
                type Parts = Parts;

                fn split(self, apb2: &mut APB2) -> Parts {
                    apb2.enr().modify(|_, w| w.$iopxenr().enabled());
                    apb2.rstr().modify(|_, w| w.$iopxrst().set_bit());
                    apb2.rstr().modify(|_, w| w.$iopxrst().clear_bit());

                    Parts {
                        crl: CRL { _0: () },
                        crh: CRH { _0: () },
                        $(
                            $pxi: $PXi { _mode: PhantomData },
                        )+
                    }
                }
            }

            /// Opaque CRL register
            pub struct CRL {
                _0: (),
            }

            impl CRL {
                // NOTE(allow) we get a warning on GPIOC because it only has 3 high pins
                #[allow(dead_code)]
                pub(crate) fn cr(&mut self) -> &$gpioy::CRL {
                    unsafe { &(*$GPIOX::ptr()).crl }
                }
            }

            /// Opaque CRH register
            pub struct CRH {
                _0: (),
            }

            impl CRH {
                pub(crate) fn cr(&mut self) -> &$gpioy::CRH {
                    unsafe { &(*$GPIOX::ptr()).crh }
                }
            }

            /// Partially erased pin
            pub struct $PXx<MODE> {
                i: u8,
                _mode: PhantomData<MODE>,
            }


            impl<MODE> OutputPin for $PXx<Output<MODE>> {
<<<<<<< HEAD
                default fn is_high(&self) -> bool {
                    !self.is_low()
                }

                default fn is_low(&self) -> bool {
                    // NOTE(unsafe) atomic read with no side effects
                    unsafe { (*$GPIOX::ptr()).odr.read().bits() & (1 << self.i) == 0 }
                }

                default fn set_high(&mut self) {
=======
                fn set_high(&mut self) {
>>>>>>> a25fb627
                    // NOTE(unsafe) atomic write to a stateless register
                    unsafe { (*$GPIOX::ptr()).bsrr.write(|w| w.bits(1 << self.i)) }
                }

                default fn set_low(&mut self) {
                    // NOTE(unsafe) atomic write to a stateless register
                    unsafe { (*$GPIOX::ptr()).bsrr.write(|w| w.bits(1 << (16 + self.i))) }
                }
            }

<<<<<<< HEAD
            /// In OpenDrain mode writing a high to the output causes
            /// it to float. Therefore whether the pin is high or low
            /// depends on other periphery connected to that pin. Therefore
            /// one needs to read from IDR instead from ODR in this mode.
            impl OutputPin for $PXx<Output<OpenDrain>> {
                fn is_low(&self) -> bool {
                    // NOTE(unsafe) atomic read with no side effects
                    unsafe { (*$GPIOX::ptr()).idr.read().bits() & (1 << self.i) == 0 }
                }
            }
          
            impl<MODE> $PXx<Output<MODE>> {
                /// Toggles the output of the pin
                pub fn toggle(&mut self) {
                    if self.is_low() {
                        self.set_high()
                    } else {
                        self.set_low()
                    }
=======
            impl <MODE> StatefulOutputPin for $PXx<Output<MODE>> {
                fn is_set_high(&self) -> bool {
                    !self.is_set_low()
                }

                fn is_set_low(&self) -> bool {
                    // NOTE(unsafe) atomic read with no side effects
                    unsafe { (*$GPIOX::ptr()).odr.read().bits() & (1 << self.i) == 0 }
>>>>>>> a25fb627
                }
            }

            impl <MODE> toggleable::Default for $PXx<Output<MODE>> {}

            $(
                /// Pin
                pub struct $PXi<MODE> {
                    _mode: PhantomData<MODE>,
                }

                impl<MODE> $PXi<MODE> {
                    /// Configures the pin to operate as an alternate function push pull output pin
                    pub fn into_alternate_push_pull(
                        self,
                        cr: &mut $CR,
                    ) -> $PXi<Alternate<PushPull>> {
                        let offset = (4 * $i) % 32;
                        // Alternate function output push pull
                        let cnf = 0b10;
                        // Output mode, max speed 50 MHz
                        let mode = 0b11;
                        let bits = (cnf << 2) | mode;

                        // input mode
                        cr
                            .cr()
                            .modify(|r, w| unsafe {
                                w.bits((r.bits() & !(0b1111 << offset)) | (bits << offset))
                            });

                        $PXi { _mode: PhantomData }
                    }

                    /// Configures the pin to operate as a floating input pin
                    pub fn into_floating_input(
                        self,
                        cr: &mut $CR,
                    ) -> $PXi<Input<Floating>> {
                        let offset = (4 * $i) % 32;
                        // Floating input
                        let cnf = 0b01;
                        // Input mode
                        let mode = 0b00;
                        let bits = (cnf << 2) | mode;

                        // input mode
                        cr
                            .cr()
                            .modify(|r, w| unsafe {
                                w.bits((r.bits() & !(0b1111 << offset)) | (bits << offset))
                            });

                        $PXi { _mode: PhantomData }
                    }

                    // /// Configures the pin to operate as a pulled down input pin
                    // pub fn into_pull_down_input(
                    //     self,
                    //     moder: &mut MODER,
                    //     pupdr: &mut PUPDR,
                    // ) -> $PXi<Input<PullDown>> {
                    //     let offset = 2 * $i;

                    //     // input mode
                    //     moder
                    //         .moder()
                    //         .modify(|r, w| unsafe { w.bits(r.bits() & !(0b11 << offset)) });

                    //     // pull-down
                    //     pupdr.pupdr().modify(|r, w| unsafe {
                    //         w.bits((r.bits() & !(0b11 << offset)) | (0b10 << offset))
                    //     });

                    //     $PXi { _mode: PhantomData }
                    // }

                    // /// Configures the pin to operate as a pulled up input pin
                    // pub fn into_pull_up_input(
                    //     self,
                    //     moder: &mut MODER,
                    //     pupdr: &mut PUPDR,
                    // ) -> $PXi<Input<PullUp>> {
                    //     let offset = 2 * $i;

                    //     // input mode
                    //     moder
                    //         .moder()
                    //         .modify(|r, w| unsafe { w.bits(r.bits() & !(0b11 << offset)) });

                    //     // pull-up
                    //     pupdr.pupdr().modify(|r, w| unsafe {
                    //         w.bits((r.bits() & !(0b11 << offset)) | (0b01 << offset))
                    //     });

                    //     $PXi { _mode: PhantomData }
                    // }

                    /// Configures the pin to operate as an open drain output pin
                    /// The Output implementation for [Output#is_low(&self)] and
                    /// [Output#is_high(&self)] read from the IDR instead from the ODR
                    /// since a written high does not need to mean the pin is actually high
                    pub fn into_open_drain_output(
                        self,
                        cr: &mut $CR,
                    ) -> $PXi<Output<OpenDrain>> {
                        let offset = (4 * $i) % 32;
                        // General purpose output open-drain
                        let cnf = 0b01;
                        // Open-Drain Output mode, max speed 50 MHz
                        let mode = 0b11;
                        let bits = (cnf << 2) | mode;

                        cr
                            .cr()
                            .modify(|r, w| unsafe {
                                w.bits((r.bits() & !(0b1111 << offset)) | (bits << offset))
                            });

                        $PXi { _mode: PhantomData }
                    }

                    /// Configures the pin to operate as an push pull output pin
                    pub fn into_push_pull_output(
                        self,
                        cr: &mut $CR,
                    ) -> $PXi<Output<PushPull>> {
                        let offset = (4 * $i) % 32;
                        // General purpose output push-pull
                        let cnf = 0b00;
                        // Output mode, max speed 50 MHz
                        let mode = 0b11;
                        let bits = (cnf << 2) | mode;

                        cr
                            .cr()
                            .modify(|r, w| unsafe {
                                w.bits((r.bits() & !(0b1111 << offset)) | (bits << offset))
                            });

                        $PXi { _mode: PhantomData }
                    }
                }

                impl<MODE> $PXi<Output<MODE>> {
                    /// Erases the pin number from the type
                    ///
                    /// This is useful when you want to collect the pins into an array where you
                    /// need all the elements to have the same type
                    pub fn downgrade(self) -> $PXx<Output<MODE>> {
                        $PXx {
                            i: $i,
                            _mode: self._mode,
                        }
                    }
                }

                impl<MODE> OutputPin for $PXi<Output<MODE>> {
<<<<<<< HEAD
                    default fn is_high(&self) -> bool {
                        !self.is_low()
                    }

                    default fn is_low(&self) -> bool {
                        // NOTE(unsafe) atomic read with no side effects
                        unsafe { (*$GPIOX::ptr()).odr.read().bits() & (1 << $i) == 0 }
                    }

                    default fn set_high(&mut self) {
=======
                    fn set_high(&mut self) {
>>>>>>> a25fb627
                        // NOTE(unsafe) atomic write to a stateless register
                        unsafe { (*$GPIOX::ptr()).bsrr.write(|w| w.bits(1 << $i)) }
                    }

                    default fn set_low(&mut self) {
                        // NOTE(unsafe) atomic write to a stateless register
                        unsafe { (*$GPIOX::ptr()).bsrr.write(|w| w.bits(1 << (16 + $i))) }
                    }
                }

<<<<<<< HEAD
                /// In OpenDrain mode writing a high to the output causes
                /// it to float. Therefore whether the pin is high or low
                /// depends on other periphery connected to that pin. Therefore
                /// one needs to read from IDR instead from ODR in this mode.
                impl OutputPin for $PXi<Output<OpenDrain>> {
                    fn is_low(&self) -> bool {
                        // NOTE(unsafe) atomic read with no side effects
                        unsafe { (*$GPIOX::ptr()).idr.read().bits() & (1 << $i) == 0 }
                    }
                }

                impl<MODE> $PXi<Output<MODE>> {
                    /// Toggles the output of the pin
                    pub fn toggle(&mut self) {
                        if self.is_low() {
                            self.set_high()
                        } else {
                            self.set_low()
                        }
=======
                impl<MODE> StatefulOutputPin for $PXi<Output<MODE>> {
                    fn is_set_high(&self) -> bool {
                        !self.is_set_low()
                    }

                    fn is_set_low(&self) -> bool {
                        // NOTE(unsafe) atomic read with no side effects
                        unsafe { (*$GPIOX::ptr()).odr.read().bits() & (1 << $i) == 0 }
>>>>>>> a25fb627
                    }
                }

                impl <MODE> toggleable::Default for $PXi<Output<MODE>> {}

                impl<MODE> InputPin for $PXi<Input<MODE>> {
                    fn is_high(&self) -> bool {
                        !self.is_low()
                    }

                    fn is_low(&self) -> bool {
                        // NOTE(unsafe) atomic read with no side effects
                        unsafe { (*$GPIOX::ptr()).idr.read().bits() & (1 << $i) == 0 }
                    }
                }
            )+
        }
    }
}

gpio!(GPIOA, gpioa, gpioa, iopaen, ioparst, PAx, [
    PA0: (pa0, 0, Input<Floating>, CRL),
    PA1: (pa1, 1, Input<Floating>, CRL),
    PA2: (pa2, 2, Input<Floating>, CRL),
    PA3: (pa3, 3, Input<Floating>, CRL),
    PA4: (pa4, 4, Input<Floating>, CRL),
    PA5: (pa5, 5, Input<Floating>, CRL),
    PA6: (pa6, 6, Input<Floating>, CRL),
    PA7: (pa7, 7, Input<Floating>, CRL),
    PA8: (pa8, 8, Input<Floating>, CRH),
    PA9: (pa9, 9, Input<Floating>, CRH),
    PA10: (pa10, 10, Input<Floating>, CRH),
    PA11: (pa11, 11, Input<Floating>, CRH),
    PA12: (pa12, 12, Input<Floating>, CRH),
    PA13: (pa13, 13, Input<Floating>, CRH),
    PA14: (pa14, 14, Input<Floating>, CRH),
    PA15: (pa15, 15, Input<Floating>, CRH),
]);

gpio!(GPIOB, gpiob, gpioa, iopben, iopbrst, PBx, [
    PB0: (pb0, 0, Input<Floating>, CRL),
    PB1: (pb1, 1, Input<Floating>, CRL),
    PB2: (pb2, 2, Input<Floating>, CRL),
    PB3: (pb3, 3, Input<Floating>, CRL),
    PB4: (pb4, 4, Input<Floating>, CRL),
    PB5: (pb5, 5, Input<Floating>, CRL),
    PB6: (pb6, 6, Input<Floating>, CRL),
    PB7: (pb7, 7, Input<Floating>, CRL),
    PB8: (pb8, 8, Input<Floating>, CRH),
    PB9: (pb9, 9, Input<Floating>, CRH),
    PB10: (pb10, 10, Input<Floating>, CRH),
    PB11: (pb11, 11, Input<Floating>, CRH),
    PB12: (pb12, 12, Input<Floating>, CRH),
    PB13: (pb13, 13, Input<Floating>, CRH),
    PB14: (pb14, 14, Input<Floating>, CRH),
    PB15: (pb15, 15, Input<Floating>, CRH),
]);

gpio!(GPIOC, gpioc, gpioa, iopcen, iopcrst, PCx, [
    PC13: (pc13, 13, Input<Floating>, CRH),
    PC14: (pc14, 14, Input<Floating>, CRH),
    PC15: (pc15, 15, Input<Floating>, CRH),
]);<|MERGE_RESOLUTION|>--- conflicted
+++ resolved
@@ -123,66 +123,41 @@
                 _mode: PhantomData<MODE>,
             }
 
-
             impl<MODE> OutputPin for $PXx<Output<MODE>> {
-<<<<<<< HEAD
-                default fn is_high(&self) -> bool {
-                    !self.is_low()
-                }
-
-                default fn is_low(&self) -> bool {
+                fn set_high(&mut self) {
+                    // NOTE(unsafe) atomic write to a stateless register
+                    unsafe { (*$GPIOX::ptr()).bsrr.write(|w| w.bits(1 << self.i)) }
+                }
+
+                fn set_low(&mut self) {
+                    // NOTE(unsafe) atomic write to a stateless register
+                    unsafe { (*$GPIOX::ptr()).bsrr.write(|w| w.bits(1 << (16 + self.i))) }
+                }
+            }
+
+            impl <MODE> StatefulOutputPin for $PXx<Output<MODE>> {
+                fn is_set_high(&self) -> bool {
+                    !self.is_set_low()
+                }
+
+                fn is_set_low(&self) -> bool {
                     // NOTE(unsafe) atomic read with no side effects
                     unsafe { (*$GPIOX::ptr()).odr.read().bits() & (1 << self.i) == 0 }
                 }
-
-                default fn set_high(&mut self) {
-=======
-                fn set_high(&mut self) {
->>>>>>> a25fb627
-                    // NOTE(unsafe) atomic write to a stateless register
-                    unsafe { (*$GPIOX::ptr()).bsrr.write(|w| w.bits(1 << self.i)) }
-                }
-
-                default fn set_low(&mut self) {
-                    // NOTE(unsafe) atomic write to a stateless register
-                    unsafe { (*$GPIOX::ptr()).bsrr.write(|w| w.bits(1 << (16 + self.i))) }
-                }
-            }
-
-<<<<<<< HEAD
-            /// In OpenDrain mode writing a high to the output causes
-            /// it to float. Therefore whether the pin is high or low
-            /// depends on other periphery connected to that pin. Therefore
-            /// one needs to read from IDR instead from ODR in this mode.
-            impl OutputPin for $PXx<Output<OpenDrain>> {
+            }
+
+            impl <MODE> toggleable::Default for $PXx<Output<MODE>> {}
+
+            impl InputPin for $PXx<Output<OpenDrain>> {
+                fn is_high(&self) -> bool {
+                    !self.is_low()
+                }
+
                 fn is_low(&self) -> bool {
                     // NOTE(unsafe) atomic read with no side effects
                     unsafe { (*$GPIOX::ptr()).idr.read().bits() & (1 << self.i) == 0 }
                 }
             }
-          
-            impl<MODE> $PXx<Output<MODE>> {
-                /// Toggles the output of the pin
-                pub fn toggle(&mut self) {
-                    if self.is_low() {
-                        self.set_high()
-                    } else {
-                        self.set_low()
-                    }
-=======
-            impl <MODE> StatefulOutputPin for $PXx<Output<MODE>> {
-                fn is_set_high(&self) -> bool {
-                    !self.is_set_low()
-                }
-
-                fn is_set_low(&self) -> bool {
-                    // NOTE(unsafe) atomic read with no side effects
-                    unsafe { (*$GPIOX::ptr()).odr.read().bits() & (1 << self.i) == 0 }
->>>>>>> a25fb627
-                }
-            }
-
-            impl <MODE> toggleable::Default for $PXx<Output<MODE>> {}
 
             $(
                 /// Pin
@@ -278,9 +253,6 @@
                     // }
 
                     /// Configures the pin to operate as an open drain output pin
-                    /// The Output implementation for [Output#is_low(&self)] and
-                    /// [Output#is_high(&self)] read from the IDR instead from the ODR
-                    /// since a written high does not need to mean the pin is actually high
                     pub fn into_open_drain_output(
                         self,
                         cr: &mut $CR,
@@ -337,66 +309,42 @@
                 }
 
                 impl<MODE> OutputPin for $PXi<Output<MODE>> {
-<<<<<<< HEAD
-                    default fn is_high(&self) -> bool {
-                        !self.is_low()
-                    }
-
-                    default fn is_low(&self) -> bool {
+                    fn set_high(&mut self) {
+                        // NOTE(unsafe) atomic write to a stateless register
+                        unsafe { (*$GPIOX::ptr()).bsrr.write(|w| w.bits(1 << $i)) }
+                    }
+
+                    fn set_low(&mut self) {
+                        // NOTE(unsafe) atomic write to a stateless register
+                        unsafe { (*$GPIOX::ptr()).bsrr.write(|w| w.bits(1 << (16 + $i))) }
+                    }
+                }
+
+                impl<MODE> StatefulOutputPin for $PXi<Output<MODE>> {
+                    fn is_set_high(&self) -> bool {
+                        !self.is_set_low()
+                    }
+
+                    fn is_set_low(&self) -> bool {
                         // NOTE(unsafe) atomic read with no side effects
                         unsafe { (*$GPIOX::ptr()).odr.read().bits() & (1 << $i) == 0 }
                     }
-
-                    default fn set_high(&mut self) {
-=======
-                    fn set_high(&mut self) {
->>>>>>> a25fb627
-                        // NOTE(unsafe) atomic write to a stateless register
-                        unsafe { (*$GPIOX::ptr()).bsrr.write(|w| w.bits(1 << $i)) }
-                    }
-
-                    default fn set_low(&mut self) {
-                        // NOTE(unsafe) atomic write to a stateless register
-                        unsafe { (*$GPIOX::ptr()).bsrr.write(|w| w.bits(1 << (16 + $i))) }
-                    }
-                }
-
-<<<<<<< HEAD
-                /// In OpenDrain mode writing a high to the output causes
-                /// it to float. Therefore whether the pin is high or low
-                /// depends on other periphery connected to that pin. Therefore
-                /// one needs to read from IDR instead from ODR in this mode.
-                impl OutputPin for $PXi<Output<OpenDrain>> {
+                }
+
+                impl <MODE> toggleable::Default for $PXi<Output<MODE>> {}
+
+                impl<MODE> InputPin for $PXi<Input<MODE>> {
+                    fn is_high(&self) -> bool {
+                        !self.is_low()
+                    }
+
                     fn is_low(&self) -> bool {
                         // NOTE(unsafe) atomic read with no side effects
                         unsafe { (*$GPIOX::ptr()).idr.read().bits() & (1 << $i) == 0 }
                     }
                 }
 
-                impl<MODE> $PXi<Output<MODE>> {
-                    /// Toggles the output of the pin
-                    pub fn toggle(&mut self) {
-                        if self.is_low() {
-                            self.set_high()
-                        } else {
-                            self.set_low()
-                        }
-=======
-                impl<MODE> StatefulOutputPin for $PXi<Output<MODE>> {
-                    fn is_set_high(&self) -> bool {
-                        !self.is_set_low()
-                    }
-
-                    fn is_set_low(&self) -> bool {
-                        // NOTE(unsafe) atomic read with no side effects
-                        unsafe { (*$GPIOX::ptr()).odr.read().bits() & (1 << $i) == 0 }
->>>>>>> a25fb627
-                    }
-                }
-
-                impl <MODE> toggleable::Default for $PXi<Output<MODE>> {}
-
-                impl<MODE> InputPin for $PXi<Input<MODE>> {
+                impl InputPin for $PXi<Output<OpenDrain>> {
                     fn is_high(&self) -> bool {
                         !self.is_low()
                     }
